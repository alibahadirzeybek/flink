--- conflicted
+++ resolved
@@ -69,8 +69,7 @@
 	 * Creates a instance that submits the pact programs to the job-manager defined in the
 	 * configuration.
 	 * 
-	 * @param nepheleConfig
-	 * 			create a new client based on this configuration
+	 * @param nepheleConfig The config used to obtain the job-manager's address.
 	 */
 	public Client(Configuration nepheleConfig) {
 		this.nepheleConfig = nepheleConfig;
@@ -232,15 +231,10 @@
 		try {
 			client = new JobClient(jobGraph, nepheleConfig);
 		} catch (IOException e) {
-			throw new ProgramInvocationException("Could not open job manager: " + e.getMessage(), e);
+			throw new ProgramInvocationException("Could not open job manager: " + e.getMessage());
 		}
 
 		try {
-<<<<<<< HEAD
-			result = client.submitJob();
-		} catch (IOException e) {
-			throw new ProgramInvocationException("Could not submit job to job manager: " + e.getMessage(), e);
-=======
 			if (wait) {
 				client.submitJobAndWait();
 			}
@@ -255,7 +249,6 @@
 		}
 		catch (IOException e) {
 			throw new ProgramInvocationException("Could not submit job to job manager: " + e.getMessage());
->>>>>>> 62d08f9d
 		}
 		catch (JobExecutionException jex) {
 			throw new ProgramInvocationException("The program execution failed: " + jex.getMessage());
